# DBReader
Database files reader. Directly read data from database files. No need for SQL server, DLLs, ODBC and other API.

Supported databases:
<<<<<<< HEAD
* Interbase/Firebird 2.1 up to 2.5 (.GDB, .FDB)
* Midas.dll/DataSnap/ClientDataSet (.CDS)
=======
* Firebird 2.1 up to 3.0
>>>>>>> 026effe4

Sample projects:
* Database browser - browse tables and inpect values<|MERGE_RESOLUTION|>--- conflicted
+++ resolved
@@ -2,12 +2,8 @@
 Database files reader. Directly read data from database files. No need for SQL server, DLLs, ODBC and other API.
 
 Supported databases:
-<<<<<<< HEAD
-* Interbase/Firebird 2.1 up to 2.5 (.GDB, .FDB)
+* Interbase/Firebird 2.1 up to 3.0 (.GDB, .FDB)
 * Midas.dll/DataSnap/ClientDataSet (.CDS)
-=======
-* Firebird 2.1 up to 3.0
->>>>>>> 026effe4
 
 Sample projects:
 * Database browser - browse tables and inpect values